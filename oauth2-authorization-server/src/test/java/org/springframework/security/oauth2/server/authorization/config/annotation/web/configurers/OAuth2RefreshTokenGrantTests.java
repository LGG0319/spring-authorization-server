--- conflicted
+++ resolved
@@ -363,7 +363,6 @@
 
 	}
 
-<<<<<<< HEAD
 	@EnableWebSecurity
 	@Configuration(proxyBeanMethods = false)
 	static class AuthorizationServerConfigurationWithPublicClientAuthentication extends AuthorizationServerConfiguration {
@@ -478,6 +477,4 @@
 
 	}
 
-=======
->>>>>>> 9219125b
 }