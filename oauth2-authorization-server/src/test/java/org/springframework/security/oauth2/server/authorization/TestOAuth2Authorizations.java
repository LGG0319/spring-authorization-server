/*
 * Copyright 2020-2022 the original author or authors.
 *
 * Licensed under the Apache License, Version 2.0 (the "License");
 * you may not use this file except in compliance with the License.
 * You may obtain a copy of the License at
 *
 *      https://www.apache.org/licenses/LICENSE-2.0
 *
 * Unless required by applicable law or agreed to in writing, software
 * distributed under the License is distributed on an "AS IS" BASIS,
 * WITHOUT WARRANTIES OR CONDITIONS OF ANY KIND, either express or implied.
 * See the License for the specific language governing permissions and
 * limitations under the License.
 */
package org.springframework.security.oauth2.server.authorization;

import java.security.Principal;
import java.time.Instant;
import java.time.temporal.ChronoUnit;
import java.util.Collections;
import java.util.HashMap;
import java.util.Map;

import org.springframework.security.authentication.TestingAuthenticationToken;
import org.springframework.security.oauth2.core.AuthorizationGrantType;
import org.springframework.security.oauth2.core.OAuth2AccessToken;
import org.springframework.security.oauth2.core.OAuth2RefreshToken;
import org.springframework.security.oauth2.core.endpoint.OAuth2AuthorizationRequest;
import org.springframework.security.oauth2.core.endpoint.OAuth2ParameterNames;
import org.springframework.security.oauth2.server.authorization.client.RegisteredClient;
import org.springframework.security.oauth2.server.authorization.client.TestRegisteredClients;
import org.springframework.security.oauth2.server.authorization.settings.OAuth2TokenFormat;
import org.springframework.util.CollectionUtils;

/**
 * @author Joe Grandja
 * @author Daniel Garnier-Moiroux
 */
public class TestOAuth2Authorizations {

	public static OAuth2Authorization.Builder authorization() {
		return authorization(TestRegisteredClients.registeredClient().build());
	}

	public static OAuth2Authorization.Builder authorization(RegisteredClient registeredClient) {
		return authorization(registeredClient, Collections.emptyMap());
	}

	public static OAuth2Authorization.Builder authorization(RegisteredClient registeredClient,
			Map<String, Object> authorizationRequestAdditionalParameters) {
		OAuth2AuthorizationCode authorizationCode = new OAuth2AuthorizationCode("code", Instant.now(),
				Instant.now().plusSeconds(120));
		OAuth2AccessToken accessToken = new OAuth2AccessToken(OAuth2AccessToken.TokenType.BEARER, "access-token",
				Instant.now(), Instant.now().plusSeconds(300));
		return authorization(registeredClient, authorizationCode, accessToken, Collections.emptyMap(),
				authorizationRequestAdditionalParameters);
	}

	public static OAuth2Authorization.Builder authorization(RegisteredClient registeredClient,
			OAuth2AuthorizationCode authorizationCode) {
		return authorization(registeredClient, authorizationCode, null, Collections.emptyMap(), Collections.emptyMap());
	}

	public static OAuth2Authorization.Builder authorization(RegisteredClient registeredClient,
			OAuth2AccessToken accessToken, Map<String, Object> accessTokenClaims) {
		OAuth2AuthorizationCode authorizationCode = new OAuth2AuthorizationCode("code", Instant.now(),
				Instant.now().plusSeconds(120));
		return authorization(registeredClient, authorizationCode, accessToken, accessTokenClaims,
				Collections.emptyMap());
	}

	private static OAuth2Authorization.Builder authorization(RegisteredClient registeredClient,
			OAuth2AuthorizationCode authorizationCode, OAuth2AccessToken accessToken,
			Map<String, Object> accessTokenClaims, Map<String, Object> authorizationRequestAdditionalParameters) {
		OAuth2AuthorizationRequest authorizationRequest = OAuth2AuthorizationRequest.authorizationCode()
			.authorizationUri("https://provider.com/oauth2/authorize")
			.clientId(registeredClient.getClientId())
			.redirectUri(registeredClient.getRedirectUris().iterator().next())
			.scopes(registeredClient.getScopes())
			.additionalParameters(authorizationRequestAdditionalParameters)
			.state("state")
			.build();
		OAuth2Authorization.Builder builder = OAuth2Authorization.withRegisteredClient(registeredClient)
			.id("id")
			.principalName("principal")
			.authorizationGrantType(AuthorizationGrantType.AUTHORIZATION_CODE)
			.authorizedScopes(authorizationRequest.getScopes())
			.token(authorizationCode)
			.attribute(OAuth2ParameterNames.STATE, "consent-state")
			.attribute(OAuth2AuthorizationRequest.class.getName(), authorizationRequest)
			.attribute(Principal.class.getName(),
					new TestingAuthenticationToken("principal", null, "ROLE_A", "ROLE_B"));
		if (accessToken != null) {
<<<<<<< HEAD
			OAuth2RefreshToken refreshToken = new OAuth2RefreshToken(
					"refresh-token", Instant.now(), Instant.now().plus(1, ChronoUnit.HOURS));
			builder
				.token(accessToken, (metadata) -> metadata.putAll(tokenMetadata(registeredClient, accessTokenClaims)))
=======
			OAuth2RefreshToken refreshToken = new OAuth2RefreshToken("refresh-token", Instant.now(),
					Instant.now().plus(1, ChronoUnit.HOURS));
			builder.token(accessToken, (metadata) -> metadata.putAll(tokenMetadata(accessTokenClaims)))
>>>>>>> 9be1438c
				.refreshToken(refreshToken);
		}

		return builder;
	}

	private static Map<String, Object> tokenMetadata(RegisteredClient registeredClient, Map<String, Object> tokenClaims) {
		Map<String, Object> tokenMetadata = new HashMap<>();
		OAuth2TokenFormat accessTokenFormat = registeredClient.getTokenSettings().getAccessTokenFormat();
		tokenMetadata.put(OAuth2TokenFormat.class.getName(), accessTokenFormat.getValue());
		tokenMetadata.put(OAuth2Authorization.Token.INVALIDATED_METADATA_NAME, false);
		if (CollectionUtils.isEmpty(tokenClaims)) {
			tokenClaims = defaultTokenClaims();
		}
		tokenMetadata.put(OAuth2Authorization.Token.CLAIMS_METADATA_NAME, tokenClaims);
		return tokenMetadata;
	}

	private static Map<String, Object> defaultTokenClaims() {
		Map<String, Object> claims = new HashMap<>();
		claims.put("claim1", "value1");
		claims.put("claim2", "value2");
		claims.put("claim3", "value3");
		return claims;
	}

}<|MERGE_RESOLUTION|>--- conflicted
+++ resolved
@@ -92,16 +92,10 @@
 			.attribute(Principal.class.getName(),
 					new TestingAuthenticationToken("principal", null, "ROLE_A", "ROLE_B"));
 		if (accessToken != null) {
-<<<<<<< HEAD
 			OAuth2RefreshToken refreshToken = new OAuth2RefreshToken(
 					"refresh-token", Instant.now(), Instant.now().plus(1, ChronoUnit.HOURS));
 			builder
 				.token(accessToken, (metadata) -> metadata.putAll(tokenMetadata(registeredClient, accessTokenClaims)))
-=======
-			OAuth2RefreshToken refreshToken = new OAuth2RefreshToken("refresh-token", Instant.now(),
-					Instant.now().plus(1, ChronoUnit.HOURS));
-			builder.token(accessToken, (metadata) -> metadata.putAll(tokenMetadata(accessTokenClaims)))
->>>>>>> 9be1438c
 				.refreshToken(refreshToken);
 		}
 
