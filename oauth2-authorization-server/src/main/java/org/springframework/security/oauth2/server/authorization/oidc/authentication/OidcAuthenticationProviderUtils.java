--- conflicted
+++ resolved
@@ -64,7 +64,6 @@
 		return authorizationBuilder.build();
 	}
 
-<<<<<<< HEAD
 	static <T extends OAuth2Token> OAuth2AccessToken accessToken(OAuth2Authorization.Builder builder, T token,
 			OAuth2TokenContext accessTokenContext) {
 
@@ -84,6 +83,4 @@
 		return accessToken;
 	}
 
-=======
->>>>>>> 9be1438c
 }