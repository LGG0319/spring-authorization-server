/*
 * Copyright 2020-2024 the original author or authors.
 *
 * Licensed under the Apache License, Version 2.0 (the "License");
 * you may not use this file except in compliance with the License.
 * You may obtain a copy of the License at
 *
 *      https://www.apache.org/licenses/LICENSE-2.0
 *
 * Unless required by applicable law or agreed to in writing, software
 * distributed under the License is distributed on an "AS IS" BASIS,
 * WITHOUT WARRANTIES OR CONDITIONS OF ANY KIND, either express or implied.
 * See the License for the specific language governing permissions and
 * limitations under the License.
 */
package org.springframework.security.oauth2.server.authorization.settings;

import java.util.Map;

import org.springframework.security.oauth2.server.authorization.context.AuthorizationServerContext;
import org.springframework.util.Assert;

/**
 * A facility for authorization server configuration settings.
 *
 * @author Daniel Garnier-Moiroux
 * @author Joe Grandja
 * @since 0.1.0
 * @see AbstractSettings
 * @see ConfigurationSettingNames.AuthorizationServer
 */
public final class AuthorizationServerSettings extends AbstractSettings {

	private AuthorizationServerSettings(Map<String, Object> settings) {
		super(settings);
	}

	/**
	 * Returns the URL of the Authorization Server's Issuer Identifier.
	 * @return the URL of the Authorization Server's Issuer Identifier
	 */
	public String getIssuer() {
		return getSetting(ConfigurationSettingNames.AuthorizationServer.ISSUER);
	}

	/**
<<<<<<< HEAD
	 * Returns {@code true} if multiple issuers are allowed per host. The default is {@code false}.
	 * Using path components in the URL of the issuer identifier enables supporting multiple issuers per host in a multi-tenant hosting configuration.
	 *
	 * <p>
	 * For example:
	 * <ul>
	 * <li>{@code https://example.com/issuer1}</li>
	 * <li>{@code https://example.com/authz/issuer2}</li>
	 * </ul>
	 *
	 * @return {@code true} if multiple issuers are allowed per host, {@code false} otherwise
	 * @since 1.3
	 * @see AuthorizationServerContext#getIssuer()
	 */
	public boolean isMultipleIssuersAllowed() {
		return getSetting(ConfigurationSettingNames.AuthorizationServer.MULTIPLE_ISSUERS_ALLOWED);
	}

	/**
	 * Returns the OAuth 2.0 Authorization endpoint. The default is {@code /oauth2/authorize}.
	 *
=======
	 * Returns the OAuth 2.0 Authorization endpoint. The default is
	 * {@code /oauth2/authorize}.
>>>>>>> 9be1438c
	 * @return the Authorization endpoint
	 */
	public String getAuthorizationEndpoint() {
		return getSetting(ConfigurationSettingNames.AuthorizationServer.AUTHORIZATION_ENDPOINT);
	}

	/**
	 * Returns the OAuth 2.0 Device Authorization endpoint. The default is
	 * {@code /oauth2/device_authorization}.
	 * @return the Device Authorization endpoint
	 * @since 1.1
	 */
	public String getDeviceAuthorizationEndpoint() {
		return getSetting(ConfigurationSettingNames.AuthorizationServer.DEVICE_AUTHORIZATION_ENDPOINT);
	}

	/**
	 * Returns the OAuth 2.0 Device Verification endpoint. The default is
	 * {@code /oauth2/device_verification}.
	 * @return the Device Verification endpoint
	 * @since 1.1
	 */
	public String getDeviceVerificationEndpoint() {
		return getSetting(ConfigurationSettingNames.AuthorizationServer.DEVICE_VERIFICATION_ENDPOINT);
	}

	/**
	 * Returns the OAuth 2.0 Token endpoint. The default is {@code /oauth2/token}.
	 * @return the Token endpoint
	 */
	public String getTokenEndpoint() {
		return getSetting(ConfigurationSettingNames.AuthorizationServer.TOKEN_ENDPOINT);
	}

	/**
	 * Returns the JWK Set endpoint. The default is {@code /oauth2/jwks}.
	 * @return the JWK Set endpoint
	 */
	public String getJwkSetEndpoint() {
		return getSetting(ConfigurationSettingNames.AuthorizationServer.JWK_SET_ENDPOINT);
	}

	/**
	 * Returns the OAuth 2.0 Token Revocation endpoint. The default is
	 * {@code /oauth2/revoke}.
	 * @return the Token Revocation endpoint
	 */
	public String getTokenRevocationEndpoint() {
		return getSetting(ConfigurationSettingNames.AuthorizationServer.TOKEN_REVOCATION_ENDPOINT);
	}

	/**
	 * Returns the OAuth 2.0 Token Introspection endpoint. The default is
	 * {@code /oauth2/introspect}.
	 * @return the Token Introspection endpoint
	 */
	public String getTokenIntrospectionEndpoint() {
		return getSetting(ConfigurationSettingNames.AuthorizationServer.TOKEN_INTROSPECTION_ENDPOINT);
	}

	/**
	 * Returns the OpenID Connect 1.0 Client Registration endpoint. The default is
	 * {@code /connect/register}.
	 * @return the OpenID Connect 1.0 Client Registration endpoint
	 */
	public String getOidcClientRegistrationEndpoint() {
		return getSetting(ConfigurationSettingNames.AuthorizationServer.OIDC_CLIENT_REGISTRATION_ENDPOINT);
	}

	/**
	 * Returns the OpenID Connect 1.0 UserInfo endpoint. The default is {@code /userinfo}.
	 * @return the OpenID Connect 1.0 UserInfo endpoint
	 */
	public String getOidcUserInfoEndpoint() {
		return getSetting(ConfigurationSettingNames.AuthorizationServer.OIDC_USER_INFO_ENDPOINT);
	}

	/**
	 * Returns the OpenID Connect 1.0 Logout endpoint. The default is
	 * {@code /connect/logout}.
	 * @return the OpenID Connect 1.0 Logout endpoint
	 * @since 1.1
	 */
	public String getOidcLogoutEndpoint() {
		return getSetting(ConfigurationSettingNames.AuthorizationServer.OIDC_LOGOUT_ENDPOINT);
	}

	/**
	 * Constructs a new {@link Builder} with the default settings.
	 * @return the {@link Builder}
	 */
	public static Builder builder() {
<<<<<<< HEAD
		return new Builder()
				.multipleIssuersAllowed(false)
				.authorizationEndpoint("/oauth2/authorize")
				.deviceAuthorizationEndpoint("/oauth2/device_authorization")
				.deviceVerificationEndpoint("/oauth2/device_verification")
				.tokenEndpoint("/oauth2/token")
				.jwkSetEndpoint("/oauth2/jwks")
				.tokenRevocationEndpoint("/oauth2/revoke")
				.tokenIntrospectionEndpoint("/oauth2/introspect")
				.oidcClientRegistrationEndpoint("/connect/register")
				.oidcUserInfoEndpoint("/userinfo")
				.oidcLogoutEndpoint("/connect/logout");
=======
		return new Builder().authorizationEndpoint("/oauth2/authorize")
			.deviceAuthorizationEndpoint("/oauth2/device_authorization")
			.deviceVerificationEndpoint("/oauth2/device_verification")
			.tokenEndpoint("/oauth2/token")
			.jwkSetEndpoint("/oauth2/jwks")
			.tokenRevocationEndpoint("/oauth2/revoke")
			.tokenIntrospectionEndpoint("/oauth2/introspect")
			.oidcClientRegistrationEndpoint("/connect/register")
			.oidcUserInfoEndpoint("/userinfo")
			.oidcLogoutEndpoint("/connect/logout");
>>>>>>> 9be1438c
	}

	/**
	 * Constructs a new {@link Builder} with the provided settings.
	 * @param settings the settings to initialize the builder
	 * @return the {@link Builder}
	 */
	public static Builder withSettings(Map<String, Object> settings) {
		Assert.notEmpty(settings, "settings cannot be empty");
		return new Builder().settings(s -> s.putAll(settings));
	}

	/**
	 * A builder for {@link AuthorizationServerSettings}.
	 */
	public final static class Builder extends AbstractBuilder<AuthorizationServerSettings, Builder> {

		private Builder() {
		}

		/**
		 * Sets the URL the Authorization Server uses as its Issuer Identifier.
		 * @param issuer the URL the Authorization Server uses as its Issuer Identifier.
		 * @return the {@link Builder} for further configuration
		 */
		public Builder issuer(String issuer) {
			return setting(ConfigurationSettingNames.AuthorizationServer.ISSUER, issuer);
		}

		/**
		 * Set to {@code true} if multiple issuers are allowed per host.
		 * Using path components in the URL of the issuer identifier enables supporting multiple issuers per host in a multi-tenant hosting configuration.
		 *
		 * <p>
		 * For example:
		 * <ul>
		 * <li>{@code https://example.com/issuer1}</li>
		 * <li>{@code https://example.com/authz/issuer2}</li>
		 * </ul>
		 *
		 * <p>
		 * <b>NOTE:</b> Explicitly configuring the issuer identifier via {@link #issuer(String)} forces to a single-tenant configuration.
		 * Avoid configuring the issuer identifier when using a multi-tenant hosting configuration,
		 * allowing the issuer identifier to be resolved from the <i>"current"</i> request.
		 *
		 * @param multipleIssuersAllowed {@code true} if multiple issuers are allowed per host, {@code false} otherwise
		 * @return the {@link Builder} for further configuration
		 * @since 1.3
		 * @see AuthorizationServerContext#getIssuer()
		 */
		public Builder multipleIssuersAllowed(boolean multipleIssuersAllowed) {
			return setting(ConfigurationSettingNames.AuthorizationServer.MULTIPLE_ISSUERS_ALLOWED, multipleIssuersAllowed);
		}

		/**
		 * Sets the OAuth 2.0 Authorization endpoint.
		 * @param authorizationEndpoint the Authorization endpoint
		 * @return the {@link Builder} for further configuration
		 */
		public Builder authorizationEndpoint(String authorizationEndpoint) {
			return setting(ConfigurationSettingNames.AuthorizationServer.AUTHORIZATION_ENDPOINT, authorizationEndpoint);
		}

		/**
		 * Sets the OAuth 2.0 Device Authorization endpoint.
		 * @param deviceAuthorizationEndpoint the Device Authorization endpoint
		 * @return the {@link Builder} for further configuration
		 * @since 1.1
		 */
		public Builder deviceAuthorizationEndpoint(String deviceAuthorizationEndpoint) {
			return setting(ConfigurationSettingNames.AuthorizationServer.DEVICE_AUTHORIZATION_ENDPOINT,
					deviceAuthorizationEndpoint);
		}

		/**
		 * Sets the OAuth 2.0 Device Verification endpoint.
		 * @param deviceVerificationEndpoint the Device Verification endpoint
		 * @return the {@link Builder} for further configuration
		 * @since 1.1
		 */
		public Builder deviceVerificationEndpoint(String deviceVerificationEndpoint) {
			return setting(ConfigurationSettingNames.AuthorizationServer.DEVICE_VERIFICATION_ENDPOINT,
					deviceVerificationEndpoint);
		}

		/**
		 * Sets the OAuth 2.0 Token endpoint.
		 * @param tokenEndpoint the Token endpoint
		 * @return the {@link Builder} for further configuration
		 */
		public Builder tokenEndpoint(String tokenEndpoint) {
			return setting(ConfigurationSettingNames.AuthorizationServer.TOKEN_ENDPOINT, tokenEndpoint);
		}

		/**
		 * Sets the JWK Set endpoint.
		 * @param jwkSetEndpoint the JWK Set endpoint
		 * @return the {@link Builder} for further configuration
		 */
		public Builder jwkSetEndpoint(String jwkSetEndpoint) {
			return setting(ConfigurationSettingNames.AuthorizationServer.JWK_SET_ENDPOINT, jwkSetEndpoint);
		}

		/**
		 * Sets the OAuth 2.0 Token Revocation endpoint.
		 * @param tokenRevocationEndpoint the Token Revocation endpoint
		 * @return the {@link Builder} for further configuration
		 */
		public Builder tokenRevocationEndpoint(String tokenRevocationEndpoint) {
			return setting(ConfigurationSettingNames.AuthorizationServer.TOKEN_REVOCATION_ENDPOINT,
					tokenRevocationEndpoint);
		}

		/**
		 * Sets the OAuth 2.0 Token Introspection endpoint.
		 * @param tokenIntrospectionEndpoint the Token Introspection endpoint
		 * @return the {@link Builder} for further configuration
		 */
		public Builder tokenIntrospectionEndpoint(String tokenIntrospectionEndpoint) {
			return setting(ConfigurationSettingNames.AuthorizationServer.TOKEN_INTROSPECTION_ENDPOINT,
					tokenIntrospectionEndpoint);
		}

		/**
		 * Sets the OpenID Connect 1.0 Client Registration endpoint.
		 * @param oidcClientRegistrationEndpoint the OpenID Connect 1.0 Client
		 * Registration endpoint
		 * @return the {@link Builder} for further configuration
		 */
		public Builder oidcClientRegistrationEndpoint(String oidcClientRegistrationEndpoint) {
			return setting(ConfigurationSettingNames.AuthorizationServer.OIDC_CLIENT_REGISTRATION_ENDPOINT,
					oidcClientRegistrationEndpoint);
		}

		/**
		 * Sets the OpenID Connect 1.0 UserInfo endpoint.
		 * @param oidcUserInfoEndpoint the OpenID Connect 1.0 UserInfo endpoint
		 * @return the {@link Builder} for further configuration
		 */
		public Builder oidcUserInfoEndpoint(String oidcUserInfoEndpoint) {
			return setting(ConfigurationSettingNames.AuthorizationServer.OIDC_USER_INFO_ENDPOINT, oidcUserInfoEndpoint);
		}

		/**
		 * Sets the OpenID Connect 1.0 Logout endpoint.
		 * @param oidcLogoutEndpoint the OpenID Connect 1.0 Logout endpoint
		 * @return the {@link Builder} for further configuration
		 * @since 1.1
		 */
		public Builder oidcLogoutEndpoint(String oidcLogoutEndpoint) {
			return setting(ConfigurationSettingNames.AuthorizationServer.OIDC_LOGOUT_ENDPOINT, oidcLogoutEndpoint);
		}

		/**
		 * Builds the {@link AuthorizationServerSettings}.
		 * @return the {@link AuthorizationServerSettings}
		 */
		@Override
		public AuthorizationServerSettings build() {
			AuthorizationServerSettings authorizationServerSettings = new AuthorizationServerSettings(getSettings());
			if (authorizationServerSettings.getIssuer() != null && authorizationServerSettings.isMultipleIssuersAllowed()) {
				throw new IllegalArgumentException("The issuer identifier (" + authorizationServerSettings.getIssuer() +
						") cannot be set when isMultipleIssuersAllowed() is true.");
			}
			return authorizationServerSettings;
		}

	}

}<|MERGE_RESOLUTION|>--- conflicted
+++ resolved
@@ -44,7 +44,6 @@
 	}
 
 	/**
-<<<<<<< HEAD
 	 * Returns {@code true} if multiple issuers are allowed per host. The default is {@code false}.
 	 * Using path components in the URL of the issuer identifier enables supporting multiple issuers per host in a multi-tenant hosting configuration.
 	 *
@@ -64,12 +63,8 @@
 	}
 
 	/**
-	 * Returns the OAuth 2.0 Authorization endpoint. The default is {@code /oauth2/authorize}.
-	 *
-=======
 	 * Returns the OAuth 2.0 Authorization endpoint. The default is
 	 * {@code /oauth2/authorize}.
->>>>>>> 9be1438c
 	 * @return the Authorization endpoint
 	 */
 	public String getAuthorizationEndpoint() {
@@ -162,21 +157,8 @@
 	 * @return the {@link Builder}
 	 */
 	public static Builder builder() {
-<<<<<<< HEAD
-		return new Builder()
-				.multipleIssuersAllowed(false)
-				.authorizationEndpoint("/oauth2/authorize")
-				.deviceAuthorizationEndpoint("/oauth2/device_authorization")
-				.deviceVerificationEndpoint("/oauth2/device_verification")
-				.tokenEndpoint("/oauth2/token")
-				.jwkSetEndpoint("/oauth2/jwks")
-				.tokenRevocationEndpoint("/oauth2/revoke")
-				.tokenIntrospectionEndpoint("/oauth2/introspect")
-				.oidcClientRegistrationEndpoint("/connect/register")
-				.oidcUserInfoEndpoint("/userinfo")
-				.oidcLogoutEndpoint("/connect/logout");
-=======
-		return new Builder().authorizationEndpoint("/oauth2/authorize")
+		return new Builder().multipleIssuersAllowed(false)
+			.authorizationEndpoint("/oauth2/authorize")
 			.deviceAuthorizationEndpoint("/oauth2/device_authorization")
 			.deviceVerificationEndpoint("/oauth2/device_verification")
 			.tokenEndpoint("/oauth2/token")
@@ -186,7 +168,6 @@
 			.oidcClientRegistrationEndpoint("/connect/register")
 			.oidcUserInfoEndpoint("/userinfo")
 			.oidcLogoutEndpoint("/connect/logout");
->>>>>>> 9be1438c
 	}
 
 	/**
