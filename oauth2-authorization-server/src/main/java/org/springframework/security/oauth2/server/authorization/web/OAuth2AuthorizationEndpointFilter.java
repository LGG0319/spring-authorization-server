--- conflicted
+++ resolved
@@ -207,17 +207,9 @@
 				return;
 			}
 
-<<<<<<< HEAD
-			this.sessionAuthenticationStrategy.onAuthentication(
-					authenticationResult, request, response);
+			this.sessionAuthenticationStrategy.onAuthentication(authenticationResult, request, response);
 			// 如果不需要则直接重定向客户端回调地址
-			this.authenticationSuccessHandler.onAuthenticationSuccess(
-					request, response, authenticationResult);
-=======
-			this.sessionAuthenticationStrategy.onAuthentication(authenticationResult, request, response);
-
 			this.authenticationSuccessHandler.onAuthenticationSuccess(request, response, authenticationResult);
->>>>>>> 1c484db6
 
 		}
 		catch (OAuth2AuthenticationException ex) {
