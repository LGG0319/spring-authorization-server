/*
 * Copyright 2020-2024 the original author or authors.
 *
 * Licensed under the Apache License, Version 2.0 (the "License");
 * you may not use this file except in compliance with the License.
 * You may obtain a copy of the License at
 *
 *      https://www.apache.org/licenses/LICENSE-2.0
 *
 * Unless required by applicable law or agreed to in writing, software
 * distributed under the License is distributed on an "AS IS" BASIS,
 * WITHOUT WARRANTIES OR CONDITIONS OF ANY KIND, either express or implied.
 * See the License for the specific language governing permissions and
 * limitations under the License.
 */
package org.springframework.security.oauth2.server.authorization.authentication;

import java.security.Principal;
import java.util.Arrays;
import java.util.Base64;
import java.util.Collections;
import java.util.HashSet;
import java.util.Set;
import java.util.function.Consumer;
import java.util.function.Predicate;

import org.apache.commons.logging.Log;
import org.apache.commons.logging.LogFactory;

import org.springframework.core.log.LogMessage;
import org.springframework.security.authentication.AnonymousAuthenticationToken;
import org.springframework.security.authentication.AuthenticationProvider;
import org.springframework.security.core.Authentication;
import org.springframework.security.core.AuthenticationException;
import org.springframework.security.crypto.keygen.Base64StringKeyGenerator;
import org.springframework.security.crypto.keygen.StringKeyGenerator;
import org.springframework.security.oauth2.core.AuthorizationGrantType;
import org.springframework.security.oauth2.core.OAuth2Error;
import org.springframework.security.oauth2.core.OAuth2ErrorCodes;
import org.springframework.security.oauth2.core.endpoint.OAuth2AuthorizationRequest;
import org.springframework.security.oauth2.core.endpoint.OAuth2ParameterNames;
import org.springframework.security.oauth2.core.endpoint.PkceParameterNames;
import org.springframework.security.oauth2.core.oidc.OidcScopes;
import org.springframework.security.oauth2.server.authorization.OAuth2Authorization;
import org.springframework.security.oauth2.server.authorization.OAuth2AuthorizationCode;
import org.springframework.security.oauth2.server.authorization.OAuth2AuthorizationConsent;
import org.springframework.security.oauth2.server.authorization.OAuth2AuthorizationConsentService;
import org.springframework.security.oauth2.server.authorization.OAuth2AuthorizationService;
import org.springframework.security.oauth2.server.authorization.OAuth2TokenType;
import org.springframework.security.oauth2.server.authorization.client.RegisteredClient;
import org.springframework.security.oauth2.server.authorization.client.RegisteredClientRepository;
import org.springframework.security.oauth2.server.authorization.context.AuthorizationServerContextHolder;
import org.springframework.security.oauth2.server.authorization.token.DefaultOAuth2TokenContext;
import org.springframework.security.oauth2.server.authorization.token.OAuth2TokenContext;
import org.springframework.security.oauth2.server.authorization.token.OAuth2TokenGenerator;
import org.springframework.util.Assert;
import org.springframework.util.StringUtils;

/**
 * An {@link AuthenticationProvider} implementation for the OAuth 2.0 Authorization
 * Request used in the Authorization Code Grant.
 *
 * @author Joe Grandja
 * @author Steve Riesenberg
 * @since 0.1.2
 * @see OAuth2AuthorizationCodeRequestAuthenticationToken
 * @see OAuth2AuthorizationCodeRequestAuthenticationValidator
 * @see OAuth2AuthorizationCodeAuthenticationProvider
 * @see OAuth2AuthorizationConsentAuthenticationProvider
 * @see RegisteredClientRepository
 * @see OAuth2AuthorizationService
 * @see OAuth2AuthorizationConsentService
 * @see <a target="_blank" href=
 * "https://datatracker.ietf.org/doc/html/rfc6749#section-4.1.1">Section 4.1.1
 * Authorization Request</a>
 * @see <a target="_blank" href=
 * "https://openid.net/specs/openid-connect-core-1_0.html#AuthRequest">Section 3.1.2.1
 * Authentication Request</a>
 */
public final class OAuth2AuthorizationCodeRequestAuthenticationProvider implements AuthenticationProvider {

	private static final String ERROR_URI = "https://datatracker.ietf.org/doc/html/rfc6749#section-4.1.2.1";

	private static final String PKCE_ERROR_URI = "https://datatracker.ietf.org/doc/html/rfc7636#section-4.4.1";

	private static final StringKeyGenerator DEFAULT_STATE_GENERATOR = new Base64StringKeyGenerator(
			Base64.getUrlEncoder());

	private final Log logger = LogFactory.getLog(getClass());
	// 注册的client的repo
	private final RegisteredClientRepository registeredClientRepository;
	// OAuth2的Authentication的信息，默认InMemory实现
	// 包含两个部分，一个已经完成，一个流程中
	//	Map<String, OAuth2Authorization> initializedAuthorizations = ...
	//	Map<String, OAuth2Authorization> authorizations = ...
	private final OAuth2AuthorizationService authorizationService;
	// OAuth2已经授权过的信息
	private final OAuth2AuthorizationConsentService authorizationConsentService;
	// code生成器
	private OAuth2TokenGenerator<OAuth2AuthorizationCode> authorizationCodeGenerator = new OAuth2AuthorizationCodeGenerator();

	private Consumer<OAuth2AuthorizationCodeRequestAuthenticationContext> authenticationValidator = new OAuth2AuthorizationCodeRequestAuthenticationValidator();

	private Predicate<OAuth2AuthorizationCodeRequestAuthenticationContext> authorizationConsentRequired = OAuth2AuthorizationCodeRequestAuthenticationProvider::isAuthorizationConsentRequired;

	/**
	 * Constructs an {@code OAuth2AuthorizationCodeRequestAuthenticationProvider} using
	 * the provided parameters.
	 * @param registeredClientRepository the repository of registered clients
	 * @param authorizationService the authorization service
	 * @param authorizationConsentService the authorization consent service
	 */
	public OAuth2AuthorizationCodeRequestAuthenticationProvider(RegisteredClientRepository registeredClientRepository,
			OAuth2AuthorizationService authorizationService,
			OAuth2AuthorizationConsentService authorizationConsentService) {
		Assert.notNull(registeredClientRepository, "registeredClientRepository cannot be null");
		Assert.notNull(authorizationService, "authorizationService cannot be null");
		Assert.notNull(authorizationConsentService, "authorizationConsentService cannot be null");
		this.registeredClientRepository = registeredClientRepository;
		this.authorizationService = authorizationService;
		this.authorizationConsentService = authorizationConsentService;
	}

	@Override
	public Authentication authenticate(Authentication authentication) throws AuthenticationException {
		OAuth2AuthorizationCodeRequestAuthenticationToken authorizationCodeRequestAuthentication = (OAuth2AuthorizationCodeRequestAuthenticationToken) authentication;
		// 找client
		RegisteredClient registeredClient = this.registeredClientRepository
			.findByClientId(authorizationCodeRequestAuthentication.getClientId());
		// 没有就抛异常
		if (registeredClient == null) {
			throwError(OAuth2ErrorCodes.INVALID_REQUEST, OAuth2ParameterNames.CLIENT_ID,
					authorizationCodeRequestAuthentication, null);
		}

		if (this.logger.isTraceEnabled()) {
			this.logger.trace("Retrieved registered client");
		}
		// 有client进一步校验参数
		OAuth2AuthorizationCodeRequestAuthenticationContext.Builder authenticationContextBuilder = OAuth2AuthorizationCodeRequestAuthenticationContext
			.with(authorizationCodeRequestAuthentication)
			.registeredClient(registeredClient);
		this.authenticationValidator.accept(authenticationContextBuilder.build());
		// 注册的用户没有code grant的类型，抛异常
		if (!registeredClient.getAuthorizationGrantTypes().contains(AuthorizationGrantType.AUTHORIZATION_CODE)) {
			if (this.logger.isDebugEnabled()) {
				this.logger.debug(LogMessage.format(
						"Invalid request: requested grant_type is not allowed" + " for registered client '%s'",
						registeredClient.getId()));
			}
			throwError(OAuth2ErrorCodes.UNAUTHORIZED_CLIENT, OAuth2ParameterNames.CLIENT_ID,
					authorizationCodeRequestAuthentication, registeredClient);
		}

		// code_challenge (REQUIRED for public clients) - RFC 7636 (PKCE)
		String codeChallenge = (String) authorizationCodeRequestAuthentication.getAdditionalParameters()
			.get(PkceParameterNames.CODE_CHALLENGE);
		// 有 code_challenge 和 code_challenge_method参数，进一步校验
		if (StringUtils.hasText(codeChallenge)) {
			String codeChallengeMethod = (String) authorizationCodeRequestAuthentication.getAdditionalParameters()
				.get(PkceParameterNames.CODE_CHALLENGE_METHOD);
			if (!StringUtils.hasText(codeChallengeMethod) || !"S256".equals(codeChallengeMethod)) {
				throwError(OAuth2ErrorCodes.INVALID_REQUEST, PkceParameterNames.CODE_CHALLENGE_METHOD, PKCE_ERROR_URI,
						authorizationCodeRequestAuthentication, registeredClient, null);
			}
		}
		// 没有看server端是否必需PKCE，如果必需抛异常
		else if (registeredClient.getClientSettings().isRequireProofKey()) {
			throwError(OAuth2ErrorCodes.INVALID_REQUEST, PkceParameterNames.CODE_CHALLENGE, PKCE_ERROR_URI,
					authorizationCodeRequestAuthentication, registeredClient, null);
		}

		// prompt (OPTIONAL for OpenID Connect 1.0 Authentication Request)
		Set<String> promptValues = Collections.emptySet();
		if (authorizationCodeRequestAuthentication.getScopes().contains(OidcScopes.OPENID)) {
			String prompt = (String) authorizationCodeRequestAuthentication.getAdditionalParameters().get("prompt");
			if (StringUtils.hasText(prompt)) {
				promptValues = new HashSet<>(Arrays.asList(StringUtils.delimitedListToStringArray(prompt, " ")));
				if (promptValues.contains(OidcPrompts.NONE)) {
					if (promptValues.contains(OidcPrompts.LOGIN) || promptValues.contains(OidcPrompts.CONSENT)
							|| promptValues.contains(OidcPrompts.SELECT_ACCOUNT)) {
						throwError(OAuth2ErrorCodes.INVALID_REQUEST, "prompt", authorizationCodeRequestAuthentication,
								registeredClient);
					}
				}
			}
		}

		if (this.logger.isTraceEnabled()) {
			this.logger.trace("Validated authorization code request parameters");
		}

		// ---------------
		// The request is valid - ensure the resource owner is authenticated
		// ---------------
		// 获得当前的 Authentication,此时类型是OAuth2AuthorizationCodeRequestAuthenticationToken
		Authentication principal = (Authentication) authorizationCodeRequestAuthentication.getPrincipal();
		// 没有认证过，直接返回，第一次请求开始就在这里返回
		if (!isPrincipalAuthenticated(principal)) {
			if (promptValues.contains(OidcPrompts.NONE)) {
				// Return an error instead of displaying the login page (via the
				// configured AuthenticationEntryPoint)
				throwError("login_required", "prompt", authorizationCodeRequestAuthentication, registeredClient);
			}
			if (this.logger.isTraceEnabled()) {
				this.logger.trace("Did not authenticate authorization code request since principal not authenticated");
			}
			// Return the authorization request as-is where isAuthenticated() is false
			return authorizationCodeRequestAuthentication;
		}
		// 进行到这里，表示用户已经通过另一条SecurityFilterChain登录过，并返回了登录信息
		// 登录后下面即将开始授权流程
		// 生成一个Request包含前面所有信息
		OAuth2AuthorizationRequest authorizationRequest = OAuth2AuthorizationRequest.authorizationCode()
			.authorizationUri(authorizationCodeRequestAuthentication.getAuthorizationUri())
			.clientId(registeredClient.getClientId())
			.redirectUri(authorizationCodeRequestAuthentication.getRedirectUri())
			.scopes(authorizationCodeRequestAuthentication.getScopes())
			.state(authorizationCodeRequestAuthentication.getState())
			.additionalParameters(authorizationCodeRequestAuthentication.getAdditionalParameters())
			.build();
		authenticationContextBuilder.authorizationRequest(authorizationRequest);
		// 根据client_id和name查询是否已经授权过，没有授权这里为null
		OAuth2AuthorizationConsent currentAuthorizationConsent = this.authorizationConsentService
			.findById(registeredClient.getId(), principal.getName());
		// requireAuthorizationConsent 方法
		// 如果consent为null，获取配置不需要consent就跳过
		if (currentAuthorizationConsent != null) {
			authenticationContextBuilder.authorizationConsent(currentAuthorizationConsent);
		}

		if (this.authorizationConsentRequired.test(authenticationContextBuilder.build())) {
<<<<<<< HEAD
			// 需要授权,生成state
=======
			if (promptValues.contains(OidcPrompts.NONE)) {
				// Return an error instead of displaying the consent page
				throwError("consent_required", "prompt", authorizationCodeRequestAuthentication, registeredClient);
			}

>>>>>>> 8edbc26b
			String state = DEFAULT_STATE_GENERATOR.generateKey();
			OAuth2Authorization authorization = authorizationBuilder(registeredClient, principal, authorizationRequest)
				.attribute(OAuth2ParameterNames.STATE, state)
				.build();

			if (this.logger.isTraceEnabled()) {
				this.logger.trace("Generated authorization consent state");
			}
			// 保存流程中的Authorization
			this.authorizationService.save(authorization);

			Set<String> currentAuthorizedScopes = (currentAuthorizationConsent != null)
					? currentAuthorizationConsent.getScopes() : null;

			if (this.logger.isTraceEnabled()) {
				this.logger.trace("Saved authorization");
			}
			// 返回OAuth2AuthorizationConsentAuthenticationToken类型
			// 在OAuth2AuthenticationEndpointFilter中会判断返回结果Authentication是否是下面的类型
			// 如果是表示需要进行授权操作，授权重定向流程在OAuth2AuthenticationEndpointFilter#sendAuthorizationConsent中
			return new OAuth2AuthorizationConsentAuthenticationToken(authorizationRequest.getAuthorizationUri(),
					registeredClient.getClientId(), principal, state, currentAuthorizedScopes, null);
		}

		OAuth2TokenContext tokenContext = createAuthorizationCodeTokenContext(authorizationCodeRequestAuthentication,
				registeredClient, null, authorizationRequest.getScopes());
		OAuth2AuthorizationCode authorizationCode = this.authorizationCodeGenerator.generate(tokenContext);
		if (authorizationCode == null) {
			OAuth2Error error = new OAuth2Error(OAuth2ErrorCodes.SERVER_ERROR,
					"The token generator failed to generate the authorization code.", ERROR_URI);
			throw new OAuth2AuthorizationCodeRequestAuthenticationException(error, null);
		}

		if (this.logger.isTraceEnabled()) {
			this.logger.trace("Generated authorization code");
		}

		OAuth2Authorization authorization = authorizationBuilder(registeredClient, principal, authorizationRequest)
			.authorizedScopes(authorizationRequest.getScopes())
			.token(authorizationCode)
			.build();
		// 此时已经授权过了
		// 保存已完成的Authentication
		this.authorizationService.save(authorization);

		if (this.logger.isTraceEnabled()) {
			this.logger.trace("Saved authorization");
		}

		String redirectUri = authorizationRequest.getRedirectUri();
		if (!StringUtils.hasText(redirectUri)) {
			redirectUri = registeredClient.getRedirectUris().iterator().next();
		}

		if (this.logger.isTraceEnabled()) {
			this.logger.trace("Authenticated authorization code request");
		}
		// 返回该类型的Authentication
		return new OAuth2AuthorizationCodeRequestAuthenticationToken(authorizationRequest.getAuthorizationUri(),
				registeredClient.getClientId(), principal, authorizationCode, redirectUri,
				authorizationRequest.getState(), authorizationRequest.getScopes());
	}

	@Override
	public boolean supports(Class<?> authentication) {
		return OAuth2AuthorizationCodeRequestAuthenticationToken.class.isAssignableFrom(authentication);
	}

	/**
	 * Sets the {@link OAuth2TokenGenerator} that generates the
	 * {@link OAuth2AuthorizationCode}.
	 * @param authorizationCodeGenerator the {@link OAuth2TokenGenerator} that generates
	 * the {@link OAuth2AuthorizationCode}
	 * @since 0.2.3
	 */
	public void setAuthorizationCodeGenerator(
			OAuth2TokenGenerator<OAuth2AuthorizationCode> authorizationCodeGenerator) {
		Assert.notNull(authorizationCodeGenerator, "authorizationCodeGenerator cannot be null");
		this.authorizationCodeGenerator = authorizationCodeGenerator;
	}

	/**
	 * Sets the {@code Consumer} providing access to the
	 * {@link OAuth2AuthorizationCodeRequestAuthenticationContext} and is responsible for
	 * validating specific OAuth 2.0 Authorization Request parameters associated in the
	 * {@link OAuth2AuthorizationCodeRequestAuthenticationToken}. The default
	 * authentication validator is
	 * {@link OAuth2AuthorizationCodeRequestAuthenticationValidator}.
	 *
	 * <p>
	 * <b>NOTE:</b> The authentication validator MUST throw
	 * {@link OAuth2AuthorizationCodeRequestAuthenticationException} if validation fails.
	 * @param authenticationValidator the {@code Consumer} providing access to the
	 * {@link OAuth2AuthorizationCodeRequestAuthenticationContext} and is responsible for
	 * validating specific OAuth 2.0 Authorization Request parameters
	 * @since 0.4.0
	 */
	public void setAuthenticationValidator(
			Consumer<OAuth2AuthorizationCodeRequestAuthenticationContext> authenticationValidator) {
		Assert.notNull(authenticationValidator, "authenticationValidator cannot be null");
		this.authenticationValidator = authenticationValidator;
	}

	/**
	 * Sets the {@code Predicate} used to determine if authorization consent is required.
	 *
	 * <p>
	 * The {@link OAuth2AuthorizationCodeRequestAuthenticationContext} gives the predicate
	 * access to the {@link OAuth2AuthorizationCodeRequestAuthenticationToken}, as well
	 * as, the following context attributes:
	 * <ul>
	 * <li>The {@link RegisteredClient} associated with the authorization request.</li>
	 * <li>The {@link OAuth2AuthorizationRequest} containing the authorization request
	 * parameters.</li>
	 * <li>The {@link OAuth2AuthorizationConsent} previously granted to the
	 * {@link RegisteredClient}, or {@code null} if not available.</li>
	 * </ul>
	 * @param authorizationConsentRequired the {@code Predicate} used to determine if
	 * authorization consent is required
	 * @since 1.3
	 */
	public void setAuthorizationConsentRequired(
			Predicate<OAuth2AuthorizationCodeRequestAuthenticationContext> authorizationConsentRequired) {
		Assert.notNull(authorizationConsentRequired, "authorizationConsentRequired cannot be null");
		this.authorizationConsentRequired = authorizationConsentRequired;
	}

	private static boolean isAuthorizationConsentRequired(
			OAuth2AuthorizationCodeRequestAuthenticationContext authenticationContext) {
		if (!authenticationContext.getRegisteredClient().getClientSettings().isRequireAuthorizationConsent()) {
			return false;
		}
		// 'openid' scope does not require consent
		if (authenticationContext.getAuthorizationRequest().getScopes().contains(OidcScopes.OPENID)
				&& authenticationContext.getAuthorizationRequest().getScopes().size() == 1) {
			return false;
		}

		if (authenticationContext.getAuthorizationConsent() != null && authenticationContext.getAuthorizationConsent()
			.getScopes()
			.containsAll(authenticationContext.getAuthorizationRequest().getScopes())) {
			return false;
		}

		return true;
	}

	private static OAuth2Authorization.Builder authorizationBuilder(RegisteredClient registeredClient,
			Authentication principal, OAuth2AuthorizationRequest authorizationRequest) {
		return OAuth2Authorization.withRegisteredClient(registeredClient)
			.principalName(principal.getName())
			.authorizationGrantType(AuthorizationGrantType.AUTHORIZATION_CODE)
			.attribute(Principal.class.getName(), principal)
			.attribute(OAuth2AuthorizationRequest.class.getName(), authorizationRequest);
	}

	private static OAuth2TokenContext createAuthorizationCodeTokenContext(
			OAuth2AuthorizationCodeRequestAuthenticationToken authorizationCodeRequestAuthentication,
			RegisteredClient registeredClient, OAuth2Authorization authorization, Set<String> authorizedScopes) {

		// @formatter:off
		DefaultOAuth2TokenContext.Builder tokenContextBuilder = DefaultOAuth2TokenContext.builder()
				.registeredClient(registeredClient)
				.principal((Authentication) authorizationCodeRequestAuthentication.getPrincipal())
				.authorizationServerContext(AuthorizationServerContextHolder.getContext())
				.tokenType(new OAuth2TokenType(OAuth2ParameterNames.CODE))
				.authorizedScopes(authorizedScopes)
				.authorizationGrantType(AuthorizationGrantType.AUTHORIZATION_CODE)
				.authorizationGrant(authorizationCodeRequestAuthentication);
		// @formatter:on

		if (authorization != null) {
			tokenContextBuilder.authorization(authorization);
		}

		return tokenContextBuilder.build();
	}

	private static boolean isPrincipalAuthenticated(Authentication principal) {
		return principal != null && !AnonymousAuthenticationToken.class.isAssignableFrom(principal.getClass())
				&& principal.isAuthenticated();
	}

	private static void throwError(String errorCode, String parameterName,
			OAuth2AuthorizationCodeRequestAuthenticationToken authorizationCodeRequestAuthentication,
			RegisteredClient registeredClient) {
		throwError(errorCode, parameterName, ERROR_URI, authorizationCodeRequestAuthentication, registeredClient, null);
	}

	private static void throwError(String errorCode, String parameterName, String errorUri,
			OAuth2AuthorizationCodeRequestAuthenticationToken authorizationCodeRequestAuthentication,
			RegisteredClient registeredClient, OAuth2AuthorizationRequest authorizationRequest) {
		OAuth2Error error = new OAuth2Error(errorCode, "OAuth 2.0 Parameter: " + parameterName, errorUri);
		throwError(error, parameterName, authorizationCodeRequestAuthentication, registeredClient,
				authorizationRequest);
	}

	private static void throwError(OAuth2Error error, String parameterName,
			OAuth2AuthorizationCodeRequestAuthenticationToken authorizationCodeRequestAuthentication,
			RegisteredClient registeredClient, OAuth2AuthorizationRequest authorizationRequest) {

		String redirectUri = resolveRedirectUri(authorizationCodeRequestAuthentication, authorizationRequest,
				registeredClient);
		if (error.getErrorCode().equals(OAuth2ErrorCodes.INVALID_REQUEST)
				&& (parameterName.equals(OAuth2ParameterNames.CLIENT_ID)
						|| parameterName.equals(OAuth2ParameterNames.STATE))) {
			redirectUri = null; // Prevent redirects
		}

		OAuth2AuthorizationCodeRequestAuthenticationToken authorizationCodeRequestAuthenticationResult = new OAuth2AuthorizationCodeRequestAuthenticationToken(
				authorizationCodeRequestAuthentication.getAuthorizationUri(),
				authorizationCodeRequestAuthentication.getClientId(),
				(Authentication) authorizationCodeRequestAuthentication.getPrincipal(), redirectUri,
				authorizationCodeRequestAuthentication.getState(), authorizationCodeRequestAuthentication.getScopes(),
				authorizationCodeRequestAuthentication.getAdditionalParameters());

		throw new OAuth2AuthorizationCodeRequestAuthenticationException(error,
				authorizationCodeRequestAuthenticationResult);
	}

	private static String resolveRedirectUri(
			OAuth2AuthorizationCodeRequestAuthenticationToken authorizationCodeRequestAuthentication,
			OAuth2AuthorizationRequest authorizationRequest, RegisteredClient registeredClient) {

		if (authorizationCodeRequestAuthentication != null
				&& StringUtils.hasText(authorizationCodeRequestAuthentication.getRedirectUri())) {
			return authorizationCodeRequestAuthentication.getRedirectUri();
		}
		if (authorizationRequest != null && StringUtils.hasText(authorizationRequest.getRedirectUri())) {
			return authorizationRequest.getRedirectUri();
		}
		if (registeredClient != null) {
			return registeredClient.getRedirectUris().iterator().next();
		}
		return null;
	}

	/*
	 * The values defined for the "prompt" parameter for the OpenID Connect 1.0
	 * Authentication Request.
	 */
	private static final class OidcPrompts {

		private static final String NONE = "none";

		private static final String LOGIN = "login";

		private static final String CONSENT = "consent";

		private static final String SELECT_ACCOUNT = "select_account";

		private OidcPrompts() {
		}

	}

}<|MERGE_RESOLUTION|>--- conflicted
+++ resolved
@@ -230,15 +230,11 @@
 		}
 
 		if (this.authorizationConsentRequired.test(authenticationContextBuilder.build())) {
-<<<<<<< HEAD
-			// 需要授权,生成state
-=======
 			if (promptValues.contains(OidcPrompts.NONE)) {
 				// Return an error instead of displaying the consent page
 				throwError("consent_required", "prompt", authorizationCodeRequestAuthentication, registeredClient);
 			}
-
->>>>>>> 8edbc26b
+			// 需要授权,生成state
 			String state = DEFAULT_STATE_GENERATOR.generateKey();
 			OAuth2Authorization authorization = authorizationBuilder(registeredClient, principal, authorizationRequest)
 				.attribute(OAuth2ParameterNames.STATE, state)
